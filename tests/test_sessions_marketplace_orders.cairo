use kliver_on_chain::interfaces::marketplace_interface::{
    IMarketplaceDispatcher, IMarketplaceDispatcherTrait, ListingStatus, OrderStatus,
};
use kliver_on_chain::mocks::mock_erc20::MockERC20::{IERC20Dispatcher, IERC20DispatcherTrait};
<<<<<<< HEAD
use kliver_on_chain::interfaces::kliver_pox::{IKliverPoxDispatcher, IKliverPoxDispatcherTrait};
=======
use kliver_on_chain::session_registry::{ISessionRegistryDispatcher, ISessionRegistryDispatcherTrait};
>>>>>>> 67e0cfa7
use kliver_on_chain::components::session_registry_component::SessionMetadata;
use snforge_std::{
    ContractClassTrait, DeclareResultTrait, declare, start_cheat_caller_address,
    stop_cheat_caller_address, start_cheat_block_timestamp, stop_cheat_block_timestamp,
};
use starknet::ContractAddress;

fn SELLER() -> ContractAddress { 'seller'.try_into().unwrap() }
fn BUYER() -> ContractAddress { 'buyer'.try_into().unwrap() }
fn BUYER2() -> ContractAddress { 'buyer2'.try_into().unwrap() }

fn deploy_mock_erc20(to: ContractAddress, amount: u256) -> IERC20Dispatcher {
    let contract = declare("MockERC20").unwrap().contract_class();
    let mut calldata = ArrayTrait::new();
    calldata.append('MOCK');
    calldata.append('MCK');
    calldata.append(to.into());
    // u256 amount as (low, high)
    calldata.append(amount.low.into());
    calldata.append(amount.high.into());
    let (addr, _) = contract.deploy(@calldata).unwrap();
    IERC20Dispatcher { contract_address: addr }
}

fn deploy_kliver_pox(registry: ContractAddress) -> IKliverPoxDispatcher {
    let contract = declare("KliverPox").unwrap().contract_class();
    let mut calldata = ArrayTrait::new();
    calldata.append(registry.into());
    let (addr, _) = contract.deploy(@calldata).unwrap();
    IKliverPoxDispatcher { contract_address: addr }
}


fn deploy_mock_registry() -> ContractAddress {
    let contract = declare("MockSessionRegistry").unwrap().contract_class();
    let (addr, _) = contract.deploy(@ArrayTrait::new()).unwrap();
    addr
}

fn deploy_marketplace(
    pox: ContractAddress,
    registry: ContractAddress,
    token: ContractAddress,
    timeout: u64,
) -> IMarketplaceDispatcher {
    let contract = declare("SessionsMarketplace").unwrap().contract_class();
    let mut calldata = ArrayTrait::new();
    calldata.append(pox.into());
    calldata.append(registry.into());
    calldata.append(token.into());
    calldata.append(timeout.into());
    let (addr, _) = contract.deploy(@calldata).unwrap();
    IMarketplaceDispatcher { contract_address: addr }
}

fn mint_session(pox: IKliverPoxDispatcher, registry_addr: ContractAddress, meta: SessionMetadata) {
    start_cheat_caller_address(pox.contract_address, registry_addr);
    pox.mint(meta);
    stop_cheat_caller_address(pox.contract_address);
}

#[test]
fn test_open_purchase_and_refund_flow() {
    // Setup: buyer has funds
    let price: u256 = 1000;
    let token = deploy_mock_erc20(BUYER(), price * 2);
<<<<<<< HEAD
    let registry_addr: ContractAddress = 'registry'.try_into().unwrap();
    let pox = deploy_kliver_pox(registry_addr);
    let timeout: u64 = 10;
    let marketplace = deploy_marketplace(pox.contract_address, registry_addr, token.contract_address, timeout);
=======
    let registry = deploy_mock_registry();
    let timeout: u64 = 10;
    let marketplace = deploy_marketplace(registry.contract_address, token.contract_address, timeout);
>>>>>>> 67e0cfa7

    // Register a session owned by SELLER
    let session_id = 'session_1';
    let sim_id = 'sim_1';
    let root = 'root_1';
    let meta = SessionMetadata { session_id, root_hash: root, simulation_id: sim_id, author: SELLER(), score: 123_u32 };
    mint_session(pox, registry_addr, meta);
    let token_meta = pox.get_metadata_by_session(session_id);
    let token_id = token_meta.token_id;

    // Create listing as SELLER
    start_cheat_caller_address(marketplace.contract_address, SELLER());
    marketplace.create_listing(token_id, price);
    stop_cheat_caller_address(marketplace.contract_address);

    // Approve marketplace to spend buyer's tokens
    start_cheat_caller_address(token.contract_address, BUYER());
    let _ok = token.approve(marketplace.contract_address, price);
    stop_cheat_caller_address(token.contract_address);

    // Open purchase as BUYER (set timestamp first)
    let challenge_felt = 1234567890; // felt
    let _challenge_key: u64 = 1234567890_u64;
    start_cheat_block_timestamp(marketplace.contract_address, 1000);
    start_cheat_caller_address(marketplace.contract_address, BUYER());
    marketplace.open_purchase(token_id, challenge_felt, price);
    stop_cheat_caller_address(marketplace.contract_address);

    // Another buyer can open a parallel order against the same listing
    // Fund BUYER2 by transferring from BUYER
    start_cheat_caller_address(token.contract_address, BUYER());
    let _oktf = token.transfer(BUYER2(), price);
    stop_cheat_caller_address(token.contract_address);
    start_cheat_caller_address(token.contract_address, BUYER2());
    let _ok2 = token.approve(marketplace.contract_address, price);
    stop_cheat_caller_address(token.contract_address);
    start_cheat_caller_address(marketplace.contract_address, BUYER2());
    marketplace.open_purchase(token_id, 9999999999, price);
    stop_cheat_caller_address(marketplace.contract_address);

    // Listing remains Open; orders are tracked per (token_id, buyer)
    let st = marketplace.get_listing_status(token_id);
    assert!(st == ListingStatus::Open);

    // Check order view
    let (challenge_r, amount_r) = marketplace.get_order_info(token_id, BUYER());
    assert!(challenge_r == challenge_felt);
    assert!(amount_r == price);
    let status_r = marketplace.get_order_status(token_id, BUYER());
    assert!(status_r == OrderStatus::Open);

    // Immediate refund should fail (Not expired)
    start_cheat_caller_address(marketplace.contract_address, BUYER());
    // Expect panic if not expired yet
    // Note: Forge does not support inline should_panic blocks; this is covered in a separate test.
    stop_cheat_caller_address(marketplace.contract_address);

    // Advance time and refund: set to >= opened_at + timeout
    start_cheat_block_timestamp(marketplace.contract_address, 1011);

    start_cheat_caller_address(marketplace.contract_address, BUYER());
    marketplace.refund_purchase(token_id);
    stop_cheat_caller_address(marketplace.contract_address);
    stop_cheat_block_timestamp(marketplace.contract_address);

    // Listing should be Open again
    let st2 = marketplace.get_listing_status(token_id);
    assert!(st2 == ListingStatus::Open);
}

#[test]
fn test_successful_sale_releases_escrow() {
    let price: u256 = 500;
<<<<<<< HEAD
    // Fund BUYER with enough tokens to open an order and also fund BUYER2
    let token = deploy_mock_erc20(BUYER(), price * 2);
    let registry_addr = deploy_mock_registry(); // Deploy real mock registry
    let pox = deploy_kliver_pox(registry_addr);
    let timeout: u64 = 10;
    let marketplace = deploy_marketplace(pox.contract_address, registry_addr, token.contract_address, timeout);
=======
    let token = deploy_mock_erc20(BUYER(), price);
    let registry = deploy_mock_registry();
    let timeout: u64 = 10;
    let marketplace = deploy_marketplace(registry.contract_address, token.contract_address, timeout);
>>>>>>> 67e0cfa7

    // Register session owned by SELLER and list
    let session_id = 'session_2';
    let sim_id = 'sim_2';
    let root = 'root_2';
    let meta2 = SessionMetadata { session_id, root_hash: root, simulation_id: sim_id, author: SELLER(), score: 100_u32 };
    mint_session(pox, registry_addr, meta2);
    start_cheat_caller_address(marketplace.contract_address, SELLER());
    let token_id2 = pox.get_metadata_by_session(session_id).token_id;
    marketplace.create_listing(token_id2, price);
    stop_cheat_caller_address(marketplace.contract_address);

    // Approve and open purchase as BUYER
    start_cheat_caller_address(token.contract_address, BUYER());
    let _ok = token.approve(marketplace.contract_address, price);
    stop_cheat_caller_address(token.contract_address);
    start_cheat_caller_address(marketplace.contract_address, BUYER());
    let challenge_felt2 = 2222222222;
    let challenge_key2: u64 = 2222222222_u64;
    marketplace.open_purchase(token_id2, challenge_felt2, price);
    stop_cheat_caller_address(marketplace.contract_address);

    // A second buyer opens a competing order
    // Fund BUYER2 before approval
    start_cheat_caller_address(token.contract_address, BUYER());
    let _oktf2 = token.transfer(BUYER2(), price);
    stop_cheat_caller_address(token.contract_address);
    start_cheat_caller_address(token.contract_address, BUYER2());
    let _ok2 = token.approve(marketplace.contract_address, price);
    stop_cheat_caller_address(token.contract_address);
    start_cheat_caller_address(marketplace.contract_address, BUYER2());
    marketplace.open_purchase(token_id2, 9999999999, price);
    stop_cheat_caller_address(marketplace.contract_address);

    // Seller submits proof and completes sale for BUYER
    start_cheat_caller_address(marketplace.contract_address, SELLER());
    let proof: Array<felt252> = array![1, 2, 3];
    marketplace.settle_purchase(token_id2, BUYER(), challenge_key2, proof.span());
    stop_cheat_caller_address(marketplace.contract_address);

    // Listing remains Open; order is Settled
    let st = marketplace.get_listing_status(token_id2);
    assert!(st == ListingStatus::Open);
    let status_buyer = marketplace.get_order_status(token_id2, BUYER());
    assert!(status_buyer == OrderStatus::Settled);
    // Second buyer's order remains open
    let status_buyer2 = marketplace.get_order_status(token_id2, BUYER2());
    assert!(status_buyer2 == OrderStatus::Open);
}

#[test]
#[should_panic(expected: ('Cannot refund yet',))]
fn test_refund_before_timeout_panics() {
    let price: u256 = 777;
    let token = deploy_mock_erc20(BUYER(), price);
<<<<<<< HEAD
    let registry_addr: ContractAddress = 'registry'.try_into().unwrap();
    let pox = deploy_kliver_pox(registry_addr);
    // let verifier = deploy_mock_verifier(); // Not needed anymore
    let timeout: u64 = 100;
    let marketplace = deploy_marketplace(pox.contract_address, registry_addr, token.contract_address, timeout);
=======
    let registry = deploy_mock_registry();
    let timeout: u64 = 100;
    let marketplace = deploy_marketplace(registry.contract_address, token.contract_address, timeout);
>>>>>>> 67e0cfa7

    // Register session and create listing
    let meta3 = SessionMetadata { session_id: 'session_refund', root_hash: 'root_r', simulation_id: 'sim_r', author: SELLER(), score: 1_u32 };
    mint_session(pox, registry_addr, meta3);
    start_cheat_caller_address(marketplace.contract_address, SELLER());
    let token_id3 = pox.get_metadata_by_session('session_refund').token_id;
    marketplace.create_listing(token_id3, price);
    stop_cheat_caller_address(marketplace.contract_address);

    // Approve and open purchase as BUYER at time t=500
    start_cheat_caller_address(token.contract_address, BUYER());
    let _ok = token.approve(marketplace.contract_address, price);
    stop_cheat_caller_address(token.contract_address);

    start_cheat_block_timestamp(marketplace.contract_address, 500);
    start_cheat_caller_address(marketplace.contract_address, BUYER());
    let challenge_r_felt = 3333333333;
    marketplace.open_purchase(token_id3, challenge_r_felt, price);
    // Try to refund immediately (should panic Not expired)
    marketplace.refund_purchase(token_id3);
}

#[test]
#[should_panic(expected: ('Invalid amount',))]
fn test_open_purchase_invalid_amount() {
    let price: u256 = 1000;
    let token = deploy_mock_erc20(BUYER(), price);
<<<<<<< HEAD
    let registry_addr: ContractAddress = 'registry'.try_into().unwrap();
    let pox = deploy_kliver_pox(registry_addr);
    // let verifier = deploy_mock_verifier(); // Not needed anymore
    let timeout: u64 = 10;
    let marketplace = deploy_marketplace(pox.contract_address, registry_addr, token.contract_address, timeout);
=======
    let registry = deploy_mock_registry();
    let timeout: u64 = 10;
    let marketplace = deploy_marketplace(registry.contract_address, token.contract_address, timeout);
>>>>>>> 67e0cfa7

    // Register session owned by SELLER and list
    let meta4 = SessionMetadata { session_id: 'session_3', root_hash: 'root_3', simulation_id: 'sim_3', author: SELLER(), score: 1_u32 };
    mint_session(pox, registry_addr, meta4);
    start_cheat_caller_address(marketplace.contract_address, SELLER());
    let token_id4 = pox.get_metadata_by_session('session_3').token_id;
    marketplace.create_listing(token_id4, price);
    stop_cheat_caller_address(marketplace.contract_address);

    // Approve correct price but send wrong amount
    start_cheat_caller_address(token.contract_address, BUYER());
    let _ok = token.approve(marketplace.contract_address, price);
    stop_cheat_caller_address(token.contract_address);

    start_cheat_caller_address(marketplace.contract_address, BUYER());
    let one: u256 = u256 { low: 1, high: 0 };
    let wrong_amount: u256 = price - one;
    marketplace.open_purchase(token_id4, 4444444444_u64, wrong_amount);
}

#[test]
fn test_refund_immediate_after_close() {
    // Setup
    let price: u256 = 999;
    let token = deploy_mock_erc20(BUYER(), price);
    let registry_addr: ContractAddress = 'registry'.try_into().unwrap();
    let pox = deploy_kliver_pox(registry_addr);
    // let verifier = deploy_mock_verifier(); // Not needed anymore
    let timeout: u64 = 100;
    let marketplace = deploy_marketplace(pox.contract_address, registry_addr, token.contract_address, timeout);

    // Mint session and list by SELLER
    let meta = SessionMetadata { session_id: 'session_close_refund', root_hash: 'root_r', simulation_id: 'sim_r', author: SELLER(), score: 1_u32 };
    mint_session(pox, registry_addr, meta);
    start_cheat_caller_address(marketplace.contract_address, SELLER());
    let token_id = pox.get_metadata_by_session('session_close_refund').token_id;
    marketplace.create_listing(token_id, price);
    stop_cheat_caller_address(marketplace.contract_address);

    // Buyer approves and opens purchase
    start_cheat_caller_address(token.contract_address, BUYER());
    let _ok = token.approve(marketplace.contract_address, price);
    stop_cheat_caller_address(token.contract_address);
    start_cheat_caller_address(marketplace.contract_address, BUYER());
    marketplace.open_purchase(token_id, 5555555555_u64, price);
    stop_cheat_caller_address(marketplace.contract_address);

    // Seller closes listing
    start_cheat_caller_address(marketplace.contract_address, SELLER());
    marketplace.close_listing(token_id);
    stop_cheat_caller_address(marketplace.contract_address);

    // Buyer can refund immediately (no timeout needed)
    start_cheat_caller_address(marketplace.contract_address, BUYER());
    marketplace.refund_purchase(token_id);
    stop_cheat_caller_address(marketplace.contract_address);

    // Check statuses and balance
    let st = marketplace.get_listing_status(token_id);
    assert!(st == ListingStatus::Closed);
    let order_status = marketplace.get_order_status(token_id, BUYER());
    assert!(order_status == OrderStatus::Refunded);
    let bal = token.balance_of(BUYER());
    assert!(bal == price);
}

// ============ ADMIN & VERIFIER MANAGEMENT TESTS ============

#[test]
fn test_get_registry_address() {
    let price: u256 = 100;
    let token = deploy_mock_erc20(SELLER(), price);
    let registry_addr: ContractAddress = 'registry'.try_into().unwrap();
    let pox = deploy_kliver_pox(registry_addr);
    // let verifier = deploy_mock_verifier(); // Not needed anymore
    let timeout: u64 = 10;
    let marketplace = deploy_marketplace(pox.contract_address, registry_addr, token.contract_address, timeout);

    let retrieved_registry = marketplace.get_registry_address();
    assert!(retrieved_registry == registry_addr, "Registry address mismatch");
}

#[test]
fn test_get_owner() {
    let price: u256 = 100;
    let token = deploy_mock_erc20(SELLER(), price);
    let registry_addr: ContractAddress = 'registry'.try_into().unwrap();
    let pox = deploy_kliver_pox(registry_addr);
    // let verifier = deploy_mock_verifier(); // Not needed anymore
    let timeout: u64 = 10;
    let marketplace = deploy_marketplace(pox.contract_address, registry_addr, token.contract_address, timeout);
    
    // Just verify that get_owner returns a non-zero address
    let owner = marketplace.get_owner();
    let zero_address: ContractAddress = 0.try_into().unwrap();
    assert!(owner != zero_address, "Owner should not be zero");
}

#[test]
fn test_set_registry_address_by_owner() {
    let price: u256 = 100;
    let token = deploy_mock_erc20(SELLER(), price);
    let registry_addr: ContractAddress = 'registry'.try_into().unwrap();
    let pox = deploy_kliver_pox(registry_addr);
    // let verifier = deploy_mock_verifier(); // Not needed anymore
    let timeout: u64 = 10;
    let marketplace = deploy_marketplace(pox.contract_address, registry_addr, token.contract_address, timeout);

    // Get initial owner (deployer)
    let owner = marketplace.get_owner();
    
    // Deploy a new verifier
    let new_registry = deploy_mock_verifier();
    
    // Owner changes verifier
    start_cheat_caller_address(marketplace.contract_address, owner);
    marketplace.set_registry_address(new_registry);
    stop_cheat_caller_address(marketplace.contract_address);
    
    // Verify change
    let current_registry = marketplace.get_registry_address();
    assert!(current_registry == new_registry, "Registry should be updated");
}

#[test]
#[should_panic(expected: ('Only owner can set registry',))]
fn test_set_registry_address_by_non_owner_should_fail() {
    let price: u256 = 100;
    let token = deploy_mock_erc20(SELLER(), price);
    let registry_addr: ContractAddress = 'registry'.try_into().unwrap();
    let pox = deploy_kliver_pox(registry_addr);
    // let verifier = deploy_mock_verifier(); // Not needed anymore
    let timeout: u64 = 10;
    let marketplace = deploy_marketplace(pox.contract_address, registry_addr, token.contract_address, timeout);

    let new_registry = deploy_mock_verifier();
    
    // Non-owner tries to change verifier
    start_cheat_caller_address(marketplace.contract_address, BUYER());
    marketplace.set_registry_address(new_registry);
    stop_cheat_caller_address(marketplace.contract_address);
}

#[test]
#[should_panic(expected: ('Invalid registry address',))]
fn test_set_registry_address_zero_should_fail() {
    let price: u256 = 100;
    let token = deploy_mock_erc20(SELLER(), price);
    let registry_addr: ContractAddress = 'registry'.try_into().unwrap();
    let pox = deploy_kliver_pox(registry_addr);
    // let verifier = deploy_mock_verifier(); // Not needed anymore
    let timeout: u64 = 10;
    let marketplace = deploy_marketplace(pox.contract_address, registry_addr, token.contract_address, timeout);

    let owner = marketplace.get_owner();
    let zero_address: ContractAddress = 0.try_into().unwrap();
    
    // Owner tries to set zero address
    start_cheat_caller_address(marketplace.contract_address, owner);
    marketplace.set_registry_address(zero_address);
    stop_cheat_caller_address(marketplace.contract_address);
}

#[test]
fn test_transfer_ownership() {
    let price: u256 = 100;
    let token = deploy_mock_erc20(SELLER(), price);
    let registry_addr: ContractAddress = 'registry'.try_into().unwrap();
    let pox = deploy_kliver_pox(registry_addr);
    // let verifier = deploy_mock_verifier(); // Not needed anymore
    let timeout: u64 = 10;
    let marketplace = deploy_marketplace(pox.contract_address, registry_addr, token.contract_address, timeout);

    let initial_owner = marketplace.get_owner();
    let new_owner: ContractAddress = 'new_owner'.try_into().unwrap();
    
    // Transfer ownership
    start_cheat_caller_address(marketplace.contract_address, initial_owner);
    marketplace.transfer_ownership(new_owner);
    stop_cheat_caller_address(marketplace.contract_address);
    
    // Verify new owner
    let current_owner = marketplace.get_owner();
    assert!(current_owner == new_owner, "Owner should be transferred");
}

#[test]
#[should_panic(expected: ('Only owner can transfer',))]
fn test_transfer_ownership_by_non_owner_should_fail() {
    let price: u256 = 100;
    let token = deploy_mock_erc20(SELLER(), price);
    let registry_addr: ContractAddress = 'registry'.try_into().unwrap();
    let pox = deploy_kliver_pox(registry_addr);
    // let verifier = deploy_mock_verifier(); // Not needed anymore
    let timeout: u64 = 10;
    let marketplace = deploy_marketplace(pox.contract_address, registry_addr, token.contract_address, timeout);

    let new_owner: ContractAddress = 'new_owner'.try_into().unwrap();
    
    // Non-owner tries to transfer
    start_cheat_caller_address(marketplace.contract_address, BUYER());
    marketplace.transfer_ownership(new_owner);
    stop_cheat_caller_address(marketplace.contract_address);
}

#[test]
#[should_panic(expected: ('Invalid new owner address',))]
fn test_transfer_ownership_zero_should_fail() {
    let price: u256 = 100;
    let token = deploy_mock_erc20(SELLER(), price);
    let registry_addr: ContractAddress = 'registry'.try_into().unwrap();
    let pox = deploy_kliver_pox(registry_addr);
    // let verifier = deploy_mock_verifier(); // Not needed anymore
    let timeout: u64 = 10;
    let marketplace = deploy_marketplace(pox.contract_address, registry_addr, token.contract_address, timeout);

    let owner = marketplace.get_owner();
    let zero_address: ContractAddress = 0.try_into().unwrap();
    
    // Owner tries to transfer to zero address
    start_cheat_caller_address(marketplace.contract_address, owner);
    marketplace.transfer_ownership(zero_address);
    stop_cheat_caller_address(marketplace.contract_address);
}

#[test]
fn test_new_owner_can_set_verifier() {
    let price: u256 = 100;
    let token = deploy_mock_erc20(SELLER(), price);
    let registry_addr: ContractAddress = 'registry'.try_into().unwrap();
    let pox = deploy_kliver_pox(registry_addr);
    // let verifier = deploy_mock_verifier(); // Not needed anymore
    let timeout: u64 = 10;
    let marketplace = deploy_marketplace(pox.contract_address, registry_addr, token.contract_address, timeout);

    let initial_owner = marketplace.get_owner();
    let new_owner: ContractAddress = 'new_owner'.try_into().unwrap();
    
    // Transfer ownership
    start_cheat_caller_address(marketplace.contract_address, initial_owner);
    marketplace.transfer_ownership(new_owner);
    stop_cheat_caller_address(marketplace.contract_address);
    
    // New owner sets verifier
    let new_registry = deploy_mock_verifier();
    start_cheat_caller_address(marketplace.contract_address, new_owner);
    marketplace.set_registry_address(new_registry);
    stop_cheat_caller_address(marketplace.contract_address);
    
    // Verify
    let current_registry = marketplace.get_registry_address();
    assert!(current_registry == new_registry, "New owner should be able to set registry");
}

#[test]
#[should_panic(expected: ('Only owner can set registry',))]
fn test_old_owner_cannot_set_verifier_after_transfer() {
    let price: u256 = 100;
    let token = deploy_mock_erc20(SELLER(), price);
    let registry_addr: ContractAddress = 'registry'.try_into().unwrap();
    let pox = deploy_kliver_pox(registry_addr);
    // let verifier = deploy_mock_verifier(); // Not needed anymore
    let timeout: u64 = 10;
    let marketplace = deploy_marketplace(pox.contract_address, registry_addr, token.contract_address, timeout);

    let initial_owner = marketplace.get_owner();
    let new_owner: ContractAddress = 'new_owner'.try_into().unwrap();
    
    // Transfer ownership
    start_cheat_caller_address(marketplace.contract_address, initial_owner);
    marketplace.transfer_ownership(new_owner);
    stop_cheat_caller_address(marketplace.contract_address);
    
    // Old owner tries to set verifier (should fail)
    let new_registry = deploy_mock_verifier();
    start_cheat_caller_address(marketplace.contract_address, initial_owner);
    marketplace.set_registry_address(new_registry);
    stop_cheat_caller_address(marketplace.contract_address);
}<|MERGE_RESOLUTION|>--- conflicted
+++ resolved
@@ -2,11 +2,7 @@
     IMarketplaceDispatcher, IMarketplaceDispatcherTrait, ListingStatus, OrderStatus,
 };
 use kliver_on_chain::mocks::mock_erc20::MockERC20::{IERC20Dispatcher, IERC20DispatcherTrait};
-<<<<<<< HEAD
 use kliver_on_chain::interfaces::kliver_pox::{IKliverPoxDispatcher, IKliverPoxDispatcherTrait};
-=======
-use kliver_on_chain::session_registry::{ISessionRegistryDispatcher, ISessionRegistryDispatcherTrait};
->>>>>>> 67e0cfa7
 use kliver_on_chain::components::session_registry_component::SessionMetadata;
 use snforge_std::{
     ContractClassTrait, DeclareResultTrait, declare, start_cheat_caller_address,
@@ -73,16 +69,10 @@
     // Setup: buyer has funds
     let price: u256 = 1000;
     let token = deploy_mock_erc20(BUYER(), price * 2);
-<<<<<<< HEAD
-    let registry_addr: ContractAddress = 'registry'.try_into().unwrap();
-    let pox = deploy_kliver_pox(registry_addr);
-    let timeout: u64 = 10;
-    let marketplace = deploy_marketplace(pox.contract_address, registry_addr, token.contract_address, timeout);
-=======
-    let registry = deploy_mock_registry();
-    let timeout: u64 = 10;
-    let marketplace = deploy_marketplace(registry.contract_address, token.contract_address, timeout);
->>>>>>> 67e0cfa7
+    let registry_addr: ContractAddress = 'registry'.try_into().unwrap();
+    let pox = deploy_kliver_pox(registry_addr);
+    let timeout: u64 = 10;
+    let marketplace = deploy_marketplace(pox.contract_address, registry_addr, token.contract_address, timeout);
 
     // Register a session owned by SELLER
     let session_id = 'session_1';
@@ -156,19 +146,12 @@
 #[test]
 fn test_successful_sale_releases_escrow() {
     let price: u256 = 500;
-<<<<<<< HEAD
     // Fund BUYER with enough tokens to open an order and also fund BUYER2
     let token = deploy_mock_erc20(BUYER(), price * 2);
     let registry_addr = deploy_mock_registry(); // Deploy real mock registry
     let pox = deploy_kliver_pox(registry_addr);
     let timeout: u64 = 10;
     let marketplace = deploy_marketplace(pox.contract_address, registry_addr, token.contract_address, timeout);
-=======
-    let token = deploy_mock_erc20(BUYER(), price);
-    let registry = deploy_mock_registry();
-    let timeout: u64 = 10;
-    let marketplace = deploy_marketplace(registry.contract_address, token.contract_address, timeout);
->>>>>>> 67e0cfa7
 
     // Register session owned by SELLER and list
     let session_id = 'session_2';
@@ -224,17 +207,11 @@
 fn test_refund_before_timeout_panics() {
     let price: u256 = 777;
     let token = deploy_mock_erc20(BUYER(), price);
-<<<<<<< HEAD
     let registry_addr: ContractAddress = 'registry'.try_into().unwrap();
     let pox = deploy_kliver_pox(registry_addr);
     // let verifier = deploy_mock_verifier(); // Not needed anymore
     let timeout: u64 = 100;
     let marketplace = deploy_marketplace(pox.contract_address, registry_addr, token.contract_address, timeout);
-=======
-    let registry = deploy_mock_registry();
-    let timeout: u64 = 100;
-    let marketplace = deploy_marketplace(registry.contract_address, token.contract_address, timeout);
->>>>>>> 67e0cfa7
 
     // Register session and create listing
     let meta3 = SessionMetadata { session_id: 'session_refund', root_hash: 'root_r', simulation_id: 'sim_r', author: SELLER(), score: 1_u32 };
@@ -262,17 +239,11 @@
 fn test_open_purchase_invalid_amount() {
     let price: u256 = 1000;
     let token = deploy_mock_erc20(BUYER(), price);
-<<<<<<< HEAD
-    let registry_addr: ContractAddress = 'registry'.try_into().unwrap();
-    let pox = deploy_kliver_pox(registry_addr);
-    // let verifier = deploy_mock_verifier(); // Not needed anymore
-    let timeout: u64 = 10;
-    let marketplace = deploy_marketplace(pox.contract_address, registry_addr, token.contract_address, timeout);
-=======
-    let registry = deploy_mock_registry();
-    let timeout: u64 = 10;
-    let marketplace = deploy_marketplace(registry.contract_address, token.contract_address, timeout);
->>>>>>> 67e0cfa7
+    let registry_addr: ContractAddress = 'registry'.try_into().unwrap();
+    let pox = deploy_kliver_pox(registry_addr);
+    // let verifier = deploy_mock_verifier(); // Not needed anymore
+    let timeout: u64 = 10;
+    let marketplace = deploy_marketplace(pox.contract_address, registry_addr, token.contract_address, timeout);
 
     // Register session owned by SELLER and list
     let meta4 = SessionMetadata { session_id: 'session_3', root_hash: 'root_3', simulation_id: 'sim_3', author: SELLER(), score: 1_u32 };
